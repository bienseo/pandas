--- conflicted
+++ resolved
@@ -199,7 +199,6 @@
 - Bug where a string column name assignment to a ``DataFrame`` with a
   ``Float64Index`` raised a ``TypeError`` during a call to ``np.isnan``
   (:issue:`7366`).
-<<<<<<< HEAD
 - Bug where ``NDFrame.replace()`` didn't correctly replace objects with
   ``Period`` values (:issue:`7379`).
 - Bug in ``.ix`` getitem should always return a Series (:issue:`7150`)
@@ -220,18 +219,16 @@
   (:issue:`7352`)
 - Bug where ``nanops._has_infs`` doesn't work with many dtypes
   (:issue:`7357`)
-
-
-
-
-
-
-
-
-
-
-
-
-=======
 - Bug in ``StataReader.data`` where reading a 0-observation dta failed (:issue:`7369`)
->>>>>>> f5a11138
+
+
+
+
+
+
+
+
+
+
+
+
