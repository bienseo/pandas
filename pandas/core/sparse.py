--- conflicted
+++ resolved
@@ -10,13 +10,8 @@
 
 import operator
 
-<<<<<<< HEAD
-from pandas.core.common import (_pickle_array, _unpickle_array, _mut_exclusive,
-                                _ensure_index, _try_sort)
-=======
 from pandas.core.common import (isnull, _pickle_array, _unpickle_array,
                                 _mut_exclusive, _ensure_index)
->>>>>>> d3ca427c
 from pandas.core.index import Index
 from pandas.core.series import Series, TimeSeries
 from pandas.core.frame import DataFrame, extract_index
